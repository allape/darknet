--- conflicted
+++ resolved
@@ -14,14 +14,6 @@
 #include "opencv2/highgui/highgui_c.h"
 #include "opencv2/imgproc/imgproc_c.h"
 void convert_detections(float *predictions, int classes, int num, int square, int side, int w, int h, float thresh, float **probs, box *boxes, int only_objectness);
-
-<<<<<<< HEAD
-#define DELAY 0
-static int delay = DELAY;
-=======
-static int skip = 0;
-static int skipped = 0;
->>>>>>> 178b1a56
 
 static char **demo_names;
 static image *demo_labels;
@@ -48,14 +40,9 @@
 {
     in = get_image_from_stream(cap);
     if(!in.data){
-        in = disp;
-        if(skipped == skip) error("Stream closed.");
-    }else{
-        if(disp.data){
-            free_image(disp);
-        }
-        in_s = resize_image(in, net.w, net.h);
-    }
+        error("Stream closed.");
+    }
+    in_s = resize_image(in, net.w, net.h);
     return 0;
 }
 
@@ -68,9 +55,7 @@
     float *prediction = network_predict(net, X);
 
     memcpy(predictions[demo_index], prediction, l.outputs*sizeof(float));
-    if(skipped == skip){
-        mean_arrays(predictions, FRAMES, l.outputs, avg);
-    }
+    mean_arrays(predictions, FRAMES, l.outputs, avg);
 
     free_image(det_s);
     convert_detections(avg, l.classes, l.n, l.sqrt, l.side, 1, 1, demo_thresh, probs, boxes, 0);
@@ -86,11 +71,9 @@
 
     draw_detections(det, l.side*l.side*l.n, demo_thresh, boxes, probs, demo_names, demo_labels, demo_classes);
 
-    skipped = (skipped + 1)%skip;
     return 0;
 }
 
-<<<<<<< HEAD
 double get_wall_time()
 {
     struct timeval time;
@@ -100,12 +83,10 @@
     return (double)time.tv_sec + (double)time.tv_usec * .000001;
 }
 
-void demo(char *cfgfile, char *weightfile, float thresh, int cam_index, const char *filename, char **names, image *labels, int classes)
-=======
 void demo(char *cfgfile, char *weightfile, float thresh, int cam_index, const char *filename, char **names, image *labels, int classes, int frame_skip)
->>>>>>> 178b1a56
-{
-    skip = frame_skip;
+{
+    //skip = frame_skip;
+    int delay = frame_skip;
     demo_names = names;
     demo_labels = labels;
     demo_classes = classes;
@@ -168,27 +149,44 @@
 
     while(1){
         ++count;
-        if(pthread_create(&fetch_thread, 0, fetch_in_thread, 0)) error("Thread creation failed");
-        if(pthread_create(&detect_thread, 0, detect_in_thread, 0)) error("Thread creation failed");
-        //fetch_in_thread(0);
-        //detect_in_thread(0);
-
-        show_image(disp, "Demo");
-        cvWaitKey(1);
-        //char buff[256];
-        //sprintf(buff, "coco/coco_%05d", count);
-        //save_image(disp, buff);
-
-        //free_image(disp);
-        //cvWaitKey(10);
-        pthread_join(fetch_thread, 0);
-        pthread_join(detect_thread, 0);
-
-        disp  = det;
-        det   = in;
-        det_s = in_s;
-
-        if(delay == DELAY){
+        if(1){
+            if(pthread_create(&fetch_thread, 0, fetch_in_thread, 0)) error("Thread creation failed");
+            if(pthread_create(&detect_thread, 0, detect_in_thread, 0)) error("Thread creation failed");
+
+            show_image(disp, "Demo");
+            int c = cvWaitKey(1);
+            if (c == 10){
+                if(frame_skip == 0) frame_skip = 60;
+                else if(frame_skip == 4) frame_skip = 0;
+                else if(frame_skip == 60) frame_skip = 4;   
+                else frame_skip = 0;
+            }
+
+            pthread_join(fetch_thread, 0);
+            pthread_join(detect_thread, 0);
+
+            if(delay == 0){
+                free_image(disp);
+                disp  = det;
+            }
+            det   = in;
+            det_s = in_s;
+        }else {
+            fetch_in_thread(0);
+            det   = in;
+            det_s = in_s;
+            detect_in_thread(0);
+            if(delay == 0) {
+                free_image(disp);
+                disp = det;
+            }
+            show_image(disp, "Demo");
+            cvWaitKey(1);
+        }
+        --delay;
+        if(delay < 0){
+            delay = frame_skip;
+
             double after = get_wall_time();
             float curr = 1./(after - before);
             fps = curr;
